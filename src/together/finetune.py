import posixpath
import pprint
import urllib.parse
from typing import Any, Dict, List, Optional, Union

import requests
from tqdm import tqdm

import together
from together import Files
<<<<<<< HEAD
from together.utils.utils import (
    get_logger,
    round_to_closest_multiple_of_32,
    verify_api_key,
)


logger = get_logger(str(__name__), log_level=together.log_level)

pp = pprint.PrettyPrinter(indent=4)


# this will change soon to be data driven and give a clearer estimate
def model_param_count(name: str) -> int:
    pcount = {
        "togethercomputer/RedPajama-INCITE-7B-Chat": 6857302016,
        "togethercomputer/RedPajama-INCITE-7B-Base": 6857302016,
        "togethercomputer/RedPajama-INCITE-7B-Instruct": 6857302016,
        "togethercomputer/RedPajama-INCITE-Chat-3B-v1": 2775864320,
        "togethercomputer/RedPajama-INCITE-Base-3B-v1": 2775864320,
        "togethercomputer/RedPajama-INCITE-Instruct-3B-v1": 2775864320,
        "togethercomputer/Pythia-Chat-Base-7B": 6857302016,
        "togethercomputer/llama-2-7b": 6738415616,
        "togethercomputer/llama-2-7b-chat": 6738415616,
        "togethercomputer/llama-2-13b": 13015864320,
        "togethercomputer/llama-2-13b-chat": 13015864320,
        "togethercomputer/LLaMA-2-7B-32K": 6738415616,
        "togethercomputer/Llama-2-7B-32K-Instruct": 6738415616,
        "togethercomputer/CodeLlama-7b": 6738546688,
        "togethercomputer/CodeLlama-7b-Python": 6738546688,
        "togethercomputer/CodeLlama-7b-Instruct": 6738546688,
        "togethercomputer/CodeLlama-13b": 13016028160,
        "togethercomputer/CodeLlama-13b-Python": 13016028160,
        "togethercomputer/CodeLlama-13b-Instruct": 13016028160,
        "togethercomputer/llama-2-70b": 68976648192,
        "togethercomputer/llama-2-70b-chat": 68976648192,
    }
    try:
        return pcount[name]
    except Exception:
        return 0
=======
from together.utils import (
    create_get_request,
    create_post_request,
    get_logger,
    response_to_dict,
)
>>>>>>> d0514516


pp = pprint.PrettyPrinter(indent=4)

logger = get_logger(str(__name__))


class Finetune:
    # TODO @orangetin: cleanup create validation etc
    @classmethod
    def create(
        self,
        training_file: str,  # training file_id
        # validation_file: Optional[str] = None,  # validation file_id
        model: str,
        n_epochs: int = 1,
        n_checkpoints: Optional[int] = 1,
        batch_size: Optional[int] = 32,
        learning_rate: Optional[float] = 0.00001,
        # warmup_steps: Optional[int] = 0,
        # train_warmup_steps: Optional[int] = 0,
        # seq_length: Optional[int] = 2048,
        # seed: Optional[int] = 42,
        # fp16: Optional[bool] = True,
        # checkpoint_steps: Optional[int] = None,
        suffix: Optional[
            str
        ] = None,  # resulting finetuned model name will include the suffix
        estimate_price: bool = False,
        wandb_api_key: Optional[str] = None,
        confirm_inputs: bool = True,
    ) -> Dict[Any, Any]:
        adjusted_inputs = False

        if n_epochs is None or n_epochs < 1:
            n_epochs = 1
            adjusted_inputs = True

        # Validate parameters
        if n_checkpoints is None:
            n_checkpoints = 1
        elif n_checkpoints < 1:
            n_checkpoints = 1
            adjusted_inputs = True
        elif n_checkpoints > n_epochs:
            n_checkpoints = n_epochs
            adjusted_inputs = True

        if (
            model
            in ["togethercomputer/llama-2-70b", "togethercomputer/llama-2-70b-chat"]
            and batch_size != 144
        ):
<<<<<<< HEAD
            # batch_size = 144
            # logger.warning(
            #     f"Batch size must be 144 for {model} model. Setting batch size to 144"
            # )
            # TODO when Arsh makes the change, replace above with below:
            batch_size = round_to_closest_multiple_of_32(batch_size)
            logger.warning(
                "for 70B parameter models, we adjust batch size to a multiple of 32 within [32,256]"
            )
=======
            batch_size = 144
            adjusted_inputs = True
            # TODO when Arsh makes the change, replace above with below:
            # batch_size = round_to_closest_multiple_of_32(batch_size)
            # logger.warning(
            #     "for 70B parameter models, we adjust batch size to a multiple of 32 within [32,256]"
            # )
>>>>>>> d0514516

        if batch_size is None:
            batch_size = 32
        elif batch_size < 4:
<<<<<<< HEAD
            logger.warning("Setting batch_size to 4")
            batch_size = 4
=======
            batch_size = 4
            adjusted_inputs = True
>>>>>>> d0514516

        # TODO: REMOVE THIS CHECK WHEN WE HAVE CHECKPOINTING WORKING FOR 70B models
        if n_checkpoints > 1 and model in [
            "togethercomputer/llama-2-70b",
            "togethercomputer/llama-2-70b-chat",
        ]:
            n_checkpoints = 1
<<<<<<< HEAD
            logger.warning(
                "Saving checkpoints during training currently not supported for {model}.  Setting the number of checkpoints to 1"
            )
=======
            adjusted_inputs = True
>>>>>>> d0514516

        parameter_payload = {
            "training_file": training_file,
            # "validation_file": validation_file,
            "model": model,
            "n_epochs": n_epochs,
            "n_checkpoints": n_checkpoints,
            "batch_size": batch_size,
            "learning_rate": learning_rate,
            # "warmup_steps": warmup_steps,
            # "train_warmup_steps": train_warmup_steps,
            # "seq_length": seq_length,
            # "seed": seed,
            # "fp16": fp16,
            "suffix": suffix,
            "wandb_key": wandb_api_key,
        }

        # check if model name is one of the models available for finetuning
        if not together.Models._is_finetune_model(model):
            raise ValueError(
                "The finetune model name must be one of the subset of models available for finetuning. "
                "Here is a list of those models https://docs.together.ai/docs/models-fine-tuning"
            )

        # check if training_file is the string id of a previously uploaded file
        uploaded_files = Files.list()
        file_ids = [f["id"] for f in uploaded_files["data"]]
        if parameter_payload["training_file"] not in file_ids:
            training_file_feedback = (
                "training_file refers to a file identifier of an uploaded training file, not a local file path. "
                "A list of uploaded files and file identifiers can be retrieved with `together.Files.list()` Python API or "
                "$ together files list` CLI. A training file can be uploaded using `together.Files.upload(file ='/path/to/file')"
                "Python API or `$ together files upload <FILE_PATH>` CLI."
            )
            logger.critical(training_file_feedback)
            raise together.FileTypeError(training_file_feedback)

        if estimate_price:
            param_size = together.Models._param_count(model)
            if param_size == 0:
                error = f"Unknown model {model}.  Cannot estimate price.  Please check the name of the model"
                raise together.FileTypeError(error)

            for file in uploaded_files["data"]:
                if file["id"] == parameter_payload["training_file"]:
                    ## This is the file
                    byte_count = file["bytes"]
                    token_estimate = int(int(file["bytes"]) / 4)
                    data = {
                        "method": "together_getPrice",
                        "params": [
                            model,
                            "FT",
                            {
                                "tokens": token_estimate,
                                "epochs": n_epochs,
                                "parameters": together.Models._param_count(model),
                            },
                        ],
                        "id": 1,
                    }
                    r = requests.post("https://computer.together.xyz/", json=data)
                    estimate = r.json()["result"]["total"]
                    estimate /= 1000000000
                    training_file_feedback = f"A rough price estimate for this job is ${estimate:.2f} USD. The estimated number of tokens is {token_estimate} tokens. Accurate pricing is not available until full tokenization has been performed. The actual price might be higher or lower depending on how the data is tokenized. Our token estimate is based on the number of bytes in the training file, {byte_count} bytes, divided by an average token length of 4 bytes. We currently have a per job minimum of $5.00 USD."
                    print(training_file_feedback)
                    exit()

<<<<<<< HEAD
        # Send POST request to SUBMIT FINETUNE JOB
        # HTTP headers for authorization
        headers = {
            "Authorization": f"Bearer {together.api_key}",
            "Content-Type": "application/json",
            "User-Agent": together.user_agent,
        }
        try:
            if confirm_inputs:
                print(
                    "Note: Some hyperparameters may have been adjusted with their minimum/maximum values for a given model.\n\nJob creation details:"
                )
                pp.pprint(parameter_payload)
                confirm_response = input("\nDo you want to submit the job? [y/N]")
                if "y" in confirm_response.lower():
                    pass
                else:
                    return {"status": "job not submitted"}

            response = requests.post(
                together.api_base_finetune, headers=headers, json=parameter_payload
            )
            response.raise_for_status()
        except requests.exceptions.RequestException as e:
            logger.critical(f"Response error raised: {e}")
            raise together.ResponseError(e)
=======
        if confirm_inputs:
            if adjusted_inputs:
                print(
                    "Note: Some hyperparameters have been adjusted with their minimum/maximum values for a given model."
                )
            print("Job creation details:")
            pp.pprint(parameter_payload)
            confirm_response = input("\nDo you want to submit the job? [y/N]")
            if "y" not in confirm_response.lower():
                return {"status": "job not submitted"}
>>>>>>> d0514516

        # Send POST request to SUBMIT FINETUNE JOB
        response = create_post_request(
            together.api_base_finetune, json=parameter_payload
        )

        return response_to_dict(response)

    @classmethod
    def list(self) -> Dict[Any, Any]:
        # send request
        response = create_get_request(together.api_base_finetune)
        return response_to_dict(response)

    @classmethod
    def retrieve(self, fine_tune_id: str) -> Dict[Any, Any]:
        retrieve_url = urllib.parse.urljoin(together.api_base_finetune, fine_tune_id)
        response = create_get_request(retrieve_url)
        return response_to_dict(response)

    @classmethod
    def cancel(self, fine_tune_id: str) -> Dict[Any, Any]:
        relative_path = posixpath.join(fine_tune_id, "cancel")
        retrieve_url = urllib.parse.urljoin(together.api_base_finetune, relative_path)
        response = create_post_request(retrieve_url)
        return response_to_dict(response)

    @classmethod
    def list_events(self, fine_tune_id: str) -> Dict[Any, Any]:
        # TODO enable stream
        relative_path = posixpath.join(fine_tune_id, "events")
        retrieve_url = urllib.parse.urljoin(together.api_base_finetune, relative_path)

        response = create_get_request(retrieve_url)
        return response_to_dict(response)

    @classmethod
    def get_checkpoints(self, fine_tune_id: str) -> List[Dict[str, Any]]:
        try:
            finetune_events = list(self.retrieve(fine_tune_id=fine_tune_id)["events"])
        except Exception as e:
            logger.critical(f"Response error raised: {e}")
            raise together.ResponseError(e)

        saved_events = [i for i in finetune_events if i["type"] in ["CHECKPOINT_SAVE"]]

        return saved_events

    @classmethod
    def get_job_status(self, fine_tune_id: str) -> str:
        try:
            job_status = str(self.retrieve(fine_tune_id=fine_tune_id)["status"])
        except Exception as e:
            logger.critical(f"Response error raised: {e}")
            raise together.ResponseError(e)

        return job_status

    @classmethod
    def is_final_model_available(self, fine_tune_id: str) -> bool:
        try:
            finetune_events = list(self.retrieve(fine_tune_id=fine_tune_id)["events"])
        except Exception as e:
            logger.critical(f"Response error raised: {e}")
            raise together.ResponseError(e)

        for i in finetune_events:
            if i["type"] in ["JOB_COMPLETE", "JOB_ERROR"]:
                if i["checkpoint_path"] != "":
                    return False
                else:
                    return True
        return False

    @classmethod
    def download(
        self,
        fine_tune_id: str,
        output: Union[str, None] = None,
        step: int = -1,
    ) -> str:
        # default to model_output_path name
        model_file_path = urllib.parse.urljoin(
            together.api_base_finetune,
            f"/api/finetune/downloadfinetunefile?ft_id={fine_tune_id}",
        )
        if step != -1:
            model_file_path += f"&checkpoint_step={step}"

        print(f"Downloading weights from {model_file_path}...")

        headers = {
            "Authorization": f"Bearer {together.api_key}",
            "User-Agent": together.user_agent,
        }

        try:
            session = requests.Session()

            response = session.get(model_file_path, headers=headers, stream=True)
            response.raise_for_status()

            if output is None:
                content_type = str(response.headers.get("content-type"))

                output = self.retrieve(fine_tune_id)["model_output_path"].split("/")[-1]

                if step != -1:
                    output += f"-checkpoint-{step}"

                if "x-tar" in content_type.lower():
                    output += ".tar.gz"
                elif "zstd" in content_type.lower() or step != -1:
                    output += ".tar.zst"
                else:
                    raise together.ResponseError(
                        f"Unknown file type {content_type} found. Aborting download."
                    )

            total_size_in_bytes = int(response.headers.get("content-length", 0))
            block_size = 1024 * 1024  # 1 MB
            progress_bar = tqdm(total=total_size_in_bytes, unit="iB", unit_scale=True)
            progress_bar.set_description(f"Downloading {output}")
            with open(output, "wb") as file:
                for chunk in response.iter_content(block_size):
                    progress_bar.update(len(chunk))
                    file.write(chunk)
            progress_bar.close()
            if total_size_in_bytes != 0 and progress_bar.n != total_size_in_bytes:
                logger.warning(
                    "Caution: Downloaded file size does not match remote file size."
                )
        except requests.exceptions.RequestException as e:  # This is the correct syntax
            logger.critical(f"Response error raised: {e}")
            raise together.ResponseError(e)

        return output  # this should be null

    # def delete_finetune_model(self, model: str) -> Dict[Any, Any]:
    #     model_url = "https://api.together.xyz/api/models"
    #     delete_url = urllib.parse.urljoin(model_url, model)

    #     headers = {
    #         "Authorization": f"Bearer {together.api_key}",
    #     }

    #     # send request
    #     try:
    #         response = requests.delete(delete_url, headers=headers)
    #     except requests.exceptions.RequestException as e:
    #         raise ValueError(f"Error raised by finetune endpoint: {e}")

    #     try:
    #         response_json = dict(response.json())
    #     except Exception as e:
    #         raise ValueError(
    #             f"JSON Error raised. \nResponse status code: {str(response.status_code)}"
    #         )

    #     return response_json<|MERGE_RESOLUTION|>--- conflicted
+++ resolved
@@ -8,56 +8,13 @@
 
 import together
 from together import Files
-<<<<<<< HEAD
-from together.utils.utils import (
-    get_logger,
-    round_to_closest_multiple_of_32,
-    verify_api_key,
-)
-
-
-logger = get_logger(str(__name__), log_level=together.log_level)
-
-pp = pprint.PrettyPrinter(indent=4)
-
-
-# this will change soon to be data driven and give a clearer estimate
-def model_param_count(name: str) -> int:
-    pcount = {
-        "togethercomputer/RedPajama-INCITE-7B-Chat": 6857302016,
-        "togethercomputer/RedPajama-INCITE-7B-Base": 6857302016,
-        "togethercomputer/RedPajama-INCITE-7B-Instruct": 6857302016,
-        "togethercomputer/RedPajama-INCITE-Chat-3B-v1": 2775864320,
-        "togethercomputer/RedPajama-INCITE-Base-3B-v1": 2775864320,
-        "togethercomputer/RedPajama-INCITE-Instruct-3B-v1": 2775864320,
-        "togethercomputer/Pythia-Chat-Base-7B": 6857302016,
-        "togethercomputer/llama-2-7b": 6738415616,
-        "togethercomputer/llama-2-7b-chat": 6738415616,
-        "togethercomputer/llama-2-13b": 13015864320,
-        "togethercomputer/llama-2-13b-chat": 13015864320,
-        "togethercomputer/LLaMA-2-7B-32K": 6738415616,
-        "togethercomputer/Llama-2-7B-32K-Instruct": 6738415616,
-        "togethercomputer/CodeLlama-7b": 6738546688,
-        "togethercomputer/CodeLlama-7b-Python": 6738546688,
-        "togethercomputer/CodeLlama-7b-Instruct": 6738546688,
-        "togethercomputer/CodeLlama-13b": 13016028160,
-        "togethercomputer/CodeLlama-13b-Python": 13016028160,
-        "togethercomputer/CodeLlama-13b-Instruct": 13016028160,
-        "togethercomputer/llama-2-70b": 68976648192,
-        "togethercomputer/llama-2-70b-chat": 68976648192,
-    }
-    try:
-        return pcount[name]
-    except Exception:
-        return 0
-=======
 from together.utils import (
     create_get_request,
     create_post_request,
     get_logger,
     response_to_dict,
+    round_to_closest_multiple_of_32,
 )
->>>>>>> d0514516
 
 
 pp = pprint.PrettyPrinter(indent=4)
@@ -109,38 +66,17 @@
         if (
             model
             in ["togethercomputer/llama-2-70b", "togethercomputer/llama-2-70b-chat"]
-            and batch_size != 144
+            #and batch_size != 144
         ):
-<<<<<<< HEAD
-            # batch_size = 144
-            # logger.warning(
-            #     f"Batch size must be 144 for {model} model. Setting batch size to 144"
-            # )
-            # TODO when Arsh makes the change, replace above with below:
+            #batch_size = 144
             batch_size = round_to_closest_multiple_of_32(batch_size)
-            logger.warning(
-                "for 70B parameter models, we adjust batch size to a multiple of 32 within [32,256]"
-            )
-=======
-            batch_size = 144
-            adjusted_inputs = True
-            # TODO when Arsh makes the change, replace above with below:
-            # batch_size = round_to_closest_multiple_of_32(batch_size)
-            # logger.warning(
-            #     "for 70B parameter models, we adjust batch size to a multiple of 32 within [32,256]"
-            # )
->>>>>>> d0514516
+            adjusted_inputs = True
 
         if batch_size is None:
             batch_size = 32
         elif batch_size < 4:
-<<<<<<< HEAD
-            logger.warning("Setting batch_size to 4")
             batch_size = 4
-=======
-            batch_size = 4
-            adjusted_inputs = True
->>>>>>> d0514516
+            adjusted_inputs = True
 
         # TODO: REMOVE THIS CHECK WHEN WE HAVE CHECKPOINTING WORKING FOR 70B models
         if n_checkpoints > 1 and model in [
@@ -148,13 +84,7 @@
             "togethercomputer/llama-2-70b-chat",
         ]:
             n_checkpoints = 1
-<<<<<<< HEAD
-            logger.warning(
-                "Saving checkpoints during training currently not supported for {model}.  Setting the number of checkpoints to 1"
-            )
-=======
-            adjusted_inputs = True
->>>>>>> d0514516
+            adjusted_inputs = True
 
         parameter_payload = {
             "training_file": training_file,
@@ -224,34 +154,6 @@
                     print(training_file_feedback)
                     exit()
 
-<<<<<<< HEAD
-        # Send POST request to SUBMIT FINETUNE JOB
-        # HTTP headers for authorization
-        headers = {
-            "Authorization": f"Bearer {together.api_key}",
-            "Content-Type": "application/json",
-            "User-Agent": together.user_agent,
-        }
-        try:
-            if confirm_inputs:
-                print(
-                    "Note: Some hyperparameters may have been adjusted with their minimum/maximum values for a given model.\n\nJob creation details:"
-                )
-                pp.pprint(parameter_payload)
-                confirm_response = input("\nDo you want to submit the job? [y/N]")
-                if "y" in confirm_response.lower():
-                    pass
-                else:
-                    return {"status": "job not submitted"}
-
-            response = requests.post(
-                together.api_base_finetune, headers=headers, json=parameter_payload
-            )
-            response.raise_for_status()
-        except requests.exceptions.RequestException as e:
-            logger.critical(f"Response error raised: {e}")
-            raise together.ResponseError(e)
-=======
         if confirm_inputs:
             if adjusted_inputs:
                 print(
@@ -262,7 +164,6 @@
             confirm_response = input("\nDo you want to submit the job? [y/N]")
             if "y" not in confirm_response.lower():
                 return {"status": "job not submitted"}
->>>>>>> d0514516
 
         # Send POST request to SUBMIT FINETUNE JOB
         response = create_post_request(
