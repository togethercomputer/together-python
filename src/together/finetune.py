--- conflicted
+++ resolved
@@ -1,11 +1,7 @@
 import os
 import posixpath
 import urllib.parse
-<<<<<<< HEAD
-from typing import Any, Dict, Optional
-=======
 from typing import Any, Dict, List, Optional, Union
->>>>>>> 71277bed
 
 import requests
 from tqdm import tqdm
