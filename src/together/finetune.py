import posixpath
import pprint
import urllib.parse
from typing import Any, Dict, List, Optional, Union

import requests
from tqdm import tqdm

import together
from together import Files
from together.utils import (
    create_get_request,
    create_post_request,
    get_logger,
    response_to_dict,
    round_to_closest_multiple_of_32,
)


pp = pprint.PrettyPrinter(indent=4)

logger = get_logger(str(__name__))


class Finetune:
    # TODO @orangetin: cleanup create validation etc
    @classmethod
    def create(
        self,
        training_file: str,  # training file_id
        # validation_file: Optional[str] = None,  # validation file_id
        model: str,
        n_epochs: int = 1,
        n_checkpoints: Optional[int] = 1,
        batch_size: Optional[int] = 32,
        learning_rate: Optional[float] = 0.00001,
        # warmup_steps: Optional[int] = 0,
        # train_warmup_steps: Optional[int] = 0,
        # seq_length: Optional[int] = 2048,
        # seed: Optional[int] = 42,
        # fp16: Optional[bool] = True,
        # checkpoint_steps: Optional[int] = None,
        suffix: Optional[
            str
        ] = None,  # resulting finetuned model name will include the suffix
        estimate_price: bool = False,
        wandb_api_key: Optional[str] = None,
        confirm_inputs: bool = True,
    ) -> Dict[Any, Any]:
        adjusted_inputs = False

        if n_epochs is None or n_epochs < 1:
            n_epochs = 1
            adjusted_inputs = True

        # Validate parameters
        if n_checkpoints is None:
            n_checkpoints = 1
        elif n_checkpoints < 1:
            n_checkpoints = 1
            adjusted_inputs = True
        elif n_checkpoints > n_epochs:
            n_checkpoints = n_epochs
            adjusted_inputs = True

        # batch_size used to be 144 for 70b models
        if (
            model
            in [
                "togethercomputer/llama-2-70b",
                "togethercomputer/llama-2-70b-chat",
<<<<<<< HEAD
=======
                "togethercomputer/llama-2-7b-chat",
>>>>>>> 890d4265
            ]
            # and batch_size != 144
        ):
            # batch_size = 144
            batch_size = round_to_closest_multiple_of_32(batch_size)
            adjusted_inputs = True

        if batch_size is None:
            batch_size = 32
        elif batch_size < 4:
            batch_size = 4
            adjusted_inputs = True

        # TODO: REMOVE THIS CHECK WHEN WE HAVE CHECKPOINTING WORKING FOR 70B models
        if n_checkpoints > 1 and model in [
            "togethercomputer/llama-2-70b",
            "togethercomputer/llama-2-70b-chat",
        ]:
            n_checkpoints = 1
            adjusted_inputs = True

        parameter_payload = {
            "training_file": training_file,
            # "validation_file": validation_file,
            "model": model,
            "n_epochs": n_epochs,
            "n_checkpoints": n_checkpoints,
            "batch_size": batch_size,
            "learning_rate": learning_rate,
            # "warmup_steps": warmup_steps,
            # "train_warmup_steps": train_warmup_steps,
            # "seq_length": seq_length,
            # "seed": seed,
            # "fp16": fp16,
            "suffix": suffix,
            "wandb_key": wandb_api_key,
        }

        # check if model name is one of the models available for finetuning
        if not together.Models._is_finetune_model(model):
            raise ValueError(
                "The finetune model name must be one of the subset of models available for finetuning. "
                "Here is a list of those models https://docs.together.ai/docs/models-fine-tuning"
            )

        # check if training_file is the string id of a previously uploaded file
        uploaded_files = Files.list()
        file_ids = [f["id"] for f in uploaded_files["data"]]
        if parameter_payload["training_file"] not in file_ids:
            training_file_feedback = (
                "training_file refers to a file identifier of an uploaded training file, not a local file path. "
                "A list of uploaded files and file identifiers can be retrieved with `together.Files.list()` Python API or "
                "$ together files list` CLI. A training file can be uploaded using `together.Files.upload(file ='/path/to/file')"
                "Python API or `$ together files upload <FILE_PATH>` CLI."
            )
            logger.critical(training_file_feedback)
            raise together.FileTypeError(training_file_feedback)

        if estimate_price:
            param_size = together.Models._param_count(model)
            if param_size == 0:
                error = f"Unknown model {model}.  Cannot estimate price.  Please check the name of the model"
                raise together.FileTypeError(error)

            for file in uploaded_files["data"]:
                if file["id"] == parameter_payload["training_file"]:
                    ## This is the file
                    byte_count = file["bytes"]
                    token_estimate = int(int(file["bytes"]) / 4)
                    data = {
                        "method": "together_getPrice",
                        "params": [
                            model,
                            "FT",
                            {
                                "tokens": token_estimate,
                                "epochs": n_epochs,
                                "parameters": together.Models._param_count(model),
                            },
                        ],
                        "id": 1,
                    }
                    r = requests.post("https://computer.together.xyz/", json=data)
                    estimate = r.json()["result"]["total"]
                    estimate /= 1000000000
                    training_file_feedback = f"A rough price estimate for this job is ${estimate:.2f} USD. The estimated number of tokens is {token_estimate} tokens. Accurate pricing is not available until full tokenization has been performed. The actual price might be higher or lower depending on how the data is tokenized. Our token estimate is based on the number of bytes in the training file, {byte_count} bytes, divided by an average token length of 4 bytes. We currently have a per job minimum of $5.00 USD."
                    print(training_file_feedback)
                    exit()

        if confirm_inputs:
            if adjusted_inputs:
                print(
                    "Note: Some hyperparameters have been adjusted with their minimum/maximum values for a given model."
                )
            print("Job creation details:")
            pp.pprint(parameter_payload)
            confirm_response = input("\nDo you want to submit the job? [y/N]")
            if "y" not in confirm_response.lower():
                return {"status": "job not submitted"}

        # Send POST request to SUBMIT FINETUNE JOB
        response = create_post_request(
            together.api_base_finetune, json=parameter_payload
        )

        return response_to_dict(response)

    @classmethod
    def list(self) -> Dict[Any, Any]:
        # send request
        response = create_get_request(together.api_base_finetune)
        return response_to_dict(response)

    @classmethod
    def retrieve(self, fine_tune_id: str) -> Dict[Any, Any]:
        retrieve_url = urllib.parse.urljoin(together.api_base_finetune, fine_tune_id)
        response = create_get_request(retrieve_url)
        return response_to_dict(response)

    @classmethod
    def cancel(self, fine_tune_id: str) -> Dict[Any, Any]:
        relative_path = posixpath.join(fine_tune_id, "cancel")
        retrieve_url = urllib.parse.urljoin(together.api_base_finetune, relative_path)
        response = create_post_request(retrieve_url)
        return response_to_dict(response)

    @classmethod
    def list_events(self, fine_tune_id: str) -> Dict[Any, Any]:
        # TODO enable stream
        relative_path = posixpath.join(fine_tune_id, "events")
        retrieve_url = urllib.parse.urljoin(together.api_base_finetune, relative_path)

        response = create_get_request(retrieve_url)
        return response_to_dict(response)

    @classmethod
    def get_checkpoints(self, fine_tune_id: str) -> List[Dict[str, Any]]:
        try:
            finetune_events = list(self.retrieve(fine_tune_id=fine_tune_id)["events"])
        except Exception as e:
            logger.critical(f"Response error raised: {e}")
            raise together.ResponseError(e)

        saved_events = [i for i in finetune_events if i["type"] in ["CHECKPOINT_SAVE"]]

        return saved_events

    @classmethod
    def get_job_status(self, fine_tune_id: str) -> str:
        try:
            job_status = str(self.retrieve(fine_tune_id=fine_tune_id)["status"])
        except Exception as e:
            logger.critical(f"Response error raised: {e}")
            raise together.ResponseError(e)

        return job_status

    @classmethod
    def is_final_model_available(self, fine_tune_id: str) -> bool:
        try:
            finetune_events = list(self.retrieve(fine_tune_id=fine_tune_id)["events"])
        except Exception as e:
            logger.critical(f"Response error raised: {e}")
            raise together.ResponseError(e)

        for i in finetune_events:
            if i["type"] in ["JOB_COMPLETE", "JOB_ERROR"]:
                if i["checkpoint_path"] != "":
                    return False
                else:
                    return True
        return False

    @classmethod
    def download(
        self,
        fine_tune_id: str,
        output: Union[str, None] = None,
        step: int = -1,
    ) -> str:
        # default to model_output_path name
        model_file_path = urllib.parse.urljoin(
            together.api_base_finetune,
            f"/api/finetune/downloadfinetunefile?ft_id={fine_tune_id}",
        )
        if step != -1:
            model_file_path += f"&checkpoint_step={step}"

        print(f"Downloading weights from {model_file_path}...")

        headers = {
            "Authorization": f"Bearer {together.api_key}",
            "User-Agent": together.user_agent,
        }

        try:
            session = requests.Session()

            response = session.get(model_file_path, headers=headers, stream=True)
            response.raise_for_status()

            if output is None:
                content_type = str(response.headers.get("content-type"))

                output = self.retrieve(fine_tune_id)["model_output_path"].split("/")[-1]

                if step != -1:
                    output += f"-checkpoint-{step}"

                if "x-tar" in content_type.lower():
                    output += ".tar.gz"
                elif "zstd" in content_type.lower() or step != -1:
                    output += ".tar.zst"
                else:
                    raise together.ResponseError(
                        f"Unknown file type {content_type} found. Aborting download."
                    )

            total_size_in_bytes = int(response.headers.get("content-length", 0))
            block_size = 1024 * 1024  # 1 MB
            progress_bar = tqdm(total=total_size_in_bytes, unit="iB", unit_scale=True)
            progress_bar.set_description(f"Downloading {output}")
            with open(output, "wb") as file:
                for chunk in response.iter_content(block_size):
                    progress_bar.update(len(chunk))
                    file.write(chunk)
            progress_bar.close()
            if total_size_in_bytes != 0 and progress_bar.n != total_size_in_bytes:
                logger.warning(
                    "Caution: Downloaded file size does not match remote file size."
                )
        except requests.exceptions.RequestException as e:  # This is the correct syntax
            logger.critical(f"Response error raised: {e}")
            raise together.ResponseError(e)

        return output  # this should be null

    # def delete_finetune_model(self, model: str) -> Dict[Any, Any]:
    #     model_url = "https://api.together.xyz/api/models"
    #     delete_url = urllib.parse.urljoin(model_url, model)

    #     headers = {
    #         "Authorization": f"Bearer {together.api_key}",
    #     }

    #     # send request
    #     try:
    #         response = requests.delete(delete_url, headers=headers)
    #     except requests.exceptions.RequestException as e:
    #         raise ValueError(f"Error raised by finetune endpoint: {e}")

    #     try:
    #         response_json = dict(response.json())
    #     except Exception as e:
    #         raise ValueError(
    #             f"JSON Error raised. \nResponse status code: {str(response.status_code)}"
    #         )

    #     return response_json<|MERGE_RESOLUTION|>--- conflicted
+++ resolved
@@ -69,10 +69,7 @@
             in [
                 "togethercomputer/llama-2-70b",
                 "togethercomputer/llama-2-70b-chat",
-<<<<<<< HEAD
-=======
                 "togethercomputer/llama-2-7b-chat",
->>>>>>> 890d4265
             ]
             # and batch_size != 144
         ):
