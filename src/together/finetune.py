import posixpath
import pprint
import urllib.parse
from typing import Any, Dict, List, Optional, Union

import requests
from tqdm import tqdm

import together
from together import Files
<<<<<<< HEAD
from together.utils.utils import get_logger, verify_api_key


logger = get_logger(str(__name__), log_level=together.log_level)

pp = pprint.PrettyPrinter(indent=4)


# this will change soon to be data driven and give a clearer estimate
def model_param_count(name: str) -> int:
    pcount = {
        "togethercomputer/RedPajama-INCITE-7B-Chat": 6857302016,
        "togethercomputer/RedPajama-INCITE-7B-Base": 6857302016,
        "togethercomputer/RedPajama-INCITE-7B-Instruct": 6857302016,
        "togethercomputer/RedPajama-INCITE-Chat-3B-v1": 2775864320,
        "togethercomputer/RedPajama-INCITE-Base-3B-v1": 2775864320,
        "togethercomputer/RedPajama-INCITE-Instruct-3B-v1": 2775864320,
        "togethercomputer/Pythia-Chat-Base-7B": 6857302016,
        "togethercomputer/llama-2-7b": 6738415616,
        "togethercomputer/llama-2-7b-chat": 6738415616,
        "togethercomputer/llama-2-13b": 13015864320,
        "togethercomputer/llama-2-13b-chat": 13015864320,
        "togethercomputer/LLaMA-2-7B-32K": 6738415616,
        "togethercomputer/Llama-2-7B-32K-Instruct": 6738415616,
        "togethercomputer/CodeLlama-7b": 6738546688,
        "togethercomputer/CodeLlama-7b-Python": 6738546688,
        "togethercomputer/CodeLlama-7b-Instruct": 6738546688,
        "togethercomputer/CodeLlama-13b": 13016028160,
        "togethercomputer/CodeLlama-13b-Python": 13016028160,
        "togethercomputer/CodeLlama-13b-Instruct": 13016028160,
        "togethercomputer/llama-2-70b": 68976648192,
        "togethercomputer/llama-2-70b-chat": 68976648192,
    }
    try:
        return pcount[name]
    except Exception:
        return 0
=======
from together.utils import (
    create_get_request,
    create_post_request,
    get_logger,
    response_to_dict,
)
>>>>>>> 4de942e9


logger = get_logger(str(__name__))


class Finetune:
    # TODO @orangetin: cleanup create validation etc
    @classmethod
    def create(
        self,
        training_file: str,  # training file_id
        # validation_file: Optional[str] = None,  # validation file_id
        model: str,
        n_epochs: int = 1,
        n_checkpoints: Optional[int] = 1,
        batch_size: Optional[int] = 32,
        learning_rate: Optional[float] = 0.00001,
        # warmup_steps: Optional[int] = 0,
        # train_warmup_steps: Optional[int] = 0,
        # seq_length: Optional[int] = 2048,
        # seed: Optional[int] = 42,
        # fp16: Optional[bool] = True,
        # checkpoint_steps: Optional[int] = None,
        suffix: Optional[
            str
        ] = None,  # resulting finetuned model name will include the suffix
        estimate_price: bool = False,
        wandb_api_key: Optional[str] = None,
        confirm_inputs: bool = True,
    ) -> Dict[Any, Any]:
        adjusted_inputs = False

        if n_epochs is None or n_epochs < 1:
<<<<<<< HEAD
            n_epochs = 1
            adjusted_inputs = True
=======
            logger.critical("The number of epochs must be specified")
            raise ValueError("n_epochs is required")
>>>>>>> 4de942e9

        # Validate parameters
        if n_checkpoints is None:
            n_checkpoints = 1
        elif n_checkpoints < 1:
            n_checkpoints = 1
            adjusted_inputs = True
        elif n_checkpoints > n_epochs:
            n_checkpoints = n_epochs
            adjusted_inputs = True

        if (
            model
            in ["togethercomputer/llama-2-70b", "togethercomputer/llama-2-70b-chat"]
            and batch_size != 144
        ):
            batch_size = 144
            adjusted_inputs = True
            # TODO when Arsh makes the change, replace above with below:
            # batch_size = round_to_closest_multiple_of_32(batch_size)
            # logger.warning(
            #     "for 70B parameter models, we adjust batch size to a multiple of 32 within [32,256]"
            # )

        if batch_size is None:
            batch_size = 32
        elif batch_size < 4:
            batch_size = 4
            adjusted_inputs = True

        # TODO: REMOVE THIS CHECK WHEN WE HAVE CHECKPOINTING WORKING FOR 70B models
        if n_checkpoints > 1 and model in [
            "togethercomputer/llama-2-70b",
            "togethercomputer/llama-2-70b-chat",
        ]:
            n_checkpoints = 1
            adjusted_inputs = True

        parameter_payload = {
            "training_file": training_file,
            # "validation_file": validation_file,
            "model": model,
            "n_epochs": n_epochs,
            "n_checkpoints": n_checkpoints,
            "batch_size": batch_size,
            "learning_rate": learning_rate,
            # "warmup_steps": warmup_steps,
            # "train_warmup_steps": train_warmup_steps,
            # "seq_length": seq_length,
            # "seed": seed,
            # "fp16": fp16,
            "suffix": suffix,
            "wandb_key": wandb_api_key,
        }

        # check if model name is one of the models available for finetuning
        if not together.Models._is_finetune_model(model):
            raise ValueError(
                "The finetune model name must be one of the subset of models available for finetuning. "
                "Here is a list of those models https://docs.together.ai/docs/models-fine-tuning"
            )

        # check if training_file is the string id of a previously uploaded file
        uploaded_files = Files.list()
        file_ids = [f["id"] for f in uploaded_files["data"]]
        if parameter_payload["training_file"] not in file_ids:
            training_file_feedback = (
                "training_file refers to a file identifier of an uploaded training file, not a local file path. "
                "A list of uploaded files and file identifiers can be retrieved with `together.Files.list()` Python API or "
                "$ together files list` CLI. A training file can be uploaded using `together.Files.upload(file ='/path/to/file')"
                "Python API or `$ together files upload <FILE_PATH>` CLI."
            )
            logger.critical(training_file_feedback)
            raise together.FileTypeError(training_file_feedback)

        if estimate_price:
            param_size = together.Models._param_count(model)
            if param_size == 0:
                error = f"Unknown model {model}.  Cannot estimate price.  Please check the name of the model"
                raise together.FileTypeError(error)

            for file in uploaded_files["data"]:
                if file["id"] == parameter_payload["training_file"]:
                    ## This is the file
                    byte_count = file["bytes"]
                    token_estimate = int(int(file["bytes"]) / 4)
                    data = {
                        "method": "together_getPrice",
                        "params": [
                            model,
                            "FT",
                            {
                                "tokens": token_estimate,
                                "epochs": n_epochs,
                                "parameters": together.Models._param_count(model),
                            },
                        ],
                        "id": 1,
                    }
                    r = requests.post("https://computer.together.xyz/", json=data)
                    estimate = r.json()["result"]["total"]
                    estimate /= 1000000000
                    training_file_feedback = f"A rough price estimate for this job is ${estimate:.2f} USD. The estimated number of tokens is {token_estimate} tokens. Accurate pricing is not available until full tokenization has been performed. The actual price might be higher or lower depending on how the data is tokenized. Our token estimate is based on the number of bytes in the training file, {byte_count} bytes, divided by an average token length of 4 bytes. We currently have a per job minimum of $5.00 USD."
                    print(training_file_feedback)
                    exit()

        # Send POST request to SUBMIT FINETUNE JOB
<<<<<<< HEAD
        # HTTP headers for authorization
        headers = {
            "Authorization": f"Bearer {together.api_key}",
            "Content-Type": "application/json",
            "User-Agent": together.user_agent,
        }
        try:
            if confirm_inputs:
                if adjusted_inputs:
                    print(
                        "Note: Some hyperparameters have been adjusted with their minimum/maximum values for a given model."
                    )
                print("Job creation details:")
                pp.pprint(parameter_payload)
                confirm_response = input("\nDo you want to submit the job? [y/N]")
                if "y" in confirm_response.lower():
                    pass
                else:
                    return {"status": "job not submitted"}

            response = requests.post(
                together.api_base_finetune, headers=headers, json=parameter_payload
            )
            response.raise_for_status()
        except requests.exceptions.RequestException as e:
            logger.critical(f"Response error raised: {e}")
            raise together.ResponseError(e)

        try:
            response_json = dict(response.json())
        except Exception as e:
            logger.critical(
                f"JSON Error raised: {e}\nResponse status code = {response.status_code}"
            )
            raise together.JSONError(e, http_status=response.status_code)
=======
        response = create_post_request(
            together.api_base_finetune, json=parameter_payload
        )
>>>>>>> 4de942e9

        return response_to_dict(response)

    @classmethod
    def list(self) -> Dict[Any, Any]:
        # send request
        response = create_get_request(together.api_base_finetune)
        return response_to_dict(response)

    @classmethod
    def retrieve(self, fine_tune_id: str) -> Dict[Any, Any]:
        retrieve_url = urllib.parse.urljoin(together.api_base_finetune, fine_tune_id)
        response = create_get_request(retrieve_url)
        return response_to_dict(response)

    @classmethod
    def cancel(self, fine_tune_id: str) -> Dict[Any, Any]:
        relative_path = posixpath.join(fine_tune_id, "cancel")
        retrieve_url = urllib.parse.urljoin(together.api_base_finetune, relative_path)
        response = create_post_request(retrieve_url)
        return response_to_dict(response)

    @classmethod
    def list_events(self, fine_tune_id: str) -> Dict[Any, Any]:
        # TODO enable stream
        relative_path = posixpath.join(fine_tune_id, "events")
        retrieve_url = urllib.parse.urljoin(together.api_base_finetune, relative_path)

        response = create_get_request(retrieve_url)
        return response_to_dict(response)

    @classmethod
    def get_checkpoints(self, fine_tune_id: str) -> List[Dict[str, Any]]:
        try:
            finetune_events = list(self.retrieve(fine_tune_id=fine_tune_id)["events"])
        except Exception as e:
            logger.critical(f"Response error raised: {e}")
            raise together.ResponseError(e)

        saved_events = [i for i in finetune_events if i["type"] in ["CHECKPOINT_SAVE"]]

        return saved_events

    @classmethod
    def get_job_status(self, fine_tune_id: str) -> str:
        try:
            job_status = str(self.retrieve(fine_tune_id=fine_tune_id)["status"])
        except Exception as e:
            logger.critical(f"Response error raised: {e}")
            raise together.ResponseError(e)

        return job_status

    @classmethod
    def is_final_model_available(self, fine_tune_id: str) -> bool:
        try:
            finetune_events = list(self.retrieve(fine_tune_id=fine_tune_id)["events"])
        except Exception as e:
            logger.critical(f"Response error raised: {e}")
            raise together.ResponseError(e)

        for i in finetune_events:
            if i["type"] in ["JOB_COMPLETE", "JOB_ERROR"]:
                if i["checkpoint_path"] != "":
                    return False
                else:
                    return True
        return False

    @classmethod
    def download(
        self,
        fine_tune_id: str,
        output: Union[str, None] = None,
        step: int = -1,
    ) -> str:
        # default to model_output_path name
        model_file_path = urllib.parse.urljoin(
            together.api_base_finetune,
            f"/api/finetune/downloadfinetunefile?ft_id={fine_tune_id}",
        )
        if step != -1:
            model_file_path += f"&checkpoint_step={step}"

        print(f"Downloading weights from {model_file_path}...")

        headers = {
            "Authorization": f"Bearer {together.api_key}",
            "User-Agent": together.user_agent,
        }

        try:
            session = requests.Session()

            response = session.get(model_file_path, headers=headers, stream=True)
            response.raise_for_status()

            if output is None:
                content_type = str(response.headers.get("content-type"))

                output = self.retrieve(fine_tune_id)["model_output_path"].split("/")[-1]

                if step != -1:
                    output += f"-checkpoint-{step}"

                if "x-tar" in content_type.lower():
                    output += ".tar.gz"
                elif "zstd" in content_type.lower() or step != -1:
                    output += ".tar.zst"
                else:
                    raise together.ResponseError(
                        f"Unknown file type {content_type} found. Aborting download."
                    )

            total_size_in_bytes = int(response.headers.get("content-length", 0))
            block_size = 1024 * 1024  # 1 MB
            progress_bar = tqdm(total=total_size_in_bytes, unit="iB", unit_scale=True)
            progress_bar.set_description(f"Downloading {output}")
            with open(output, "wb") as file:
                for chunk in response.iter_content(block_size):
                    progress_bar.update(len(chunk))
                    file.write(chunk)
            progress_bar.close()
            if total_size_in_bytes != 0 and progress_bar.n != total_size_in_bytes:
                logger.warning(
                    "Caution: Downloaded file size does not match remote file size."
                )
        except requests.exceptions.RequestException as e:  # This is the correct syntax
            logger.critical(f"Response error raised: {e}")
            raise together.ResponseError(e)

        return output  # this should be null

    # def delete_finetune_model(self, model: str) -> Dict[Any, Any]:
    #     model_url = "https://api.together.xyz/api/models"
    #     delete_url = urllib.parse.urljoin(model_url, model)

    #     headers = {
    #         "Authorization": f"Bearer {together.api_key}",
    #     }

    #     # send request
    #     try:
    #         response = requests.delete(delete_url, headers=headers)
    #     except requests.exceptions.RequestException as e:
    #         raise ValueError(f"Error raised by finetune endpoint: {e}")

    #     try:
    #         response_json = dict(response.json())
    #     except Exception as e:
    #         raise ValueError(
    #             f"JSON Error raised. \nResponse status code: {str(response.status_code)}"
    #         )

    #     return response_json<|MERGE_RESOLUTION|>--- conflicted
+++ resolved
@@ -8,53 +8,14 @@
 
 import together
 from together import Files
-<<<<<<< HEAD
-from together.utils.utils import get_logger, verify_api_key
-
-
-logger = get_logger(str(__name__), log_level=together.log_level)
-
-pp = pprint.PrettyPrinter(indent=4)
-
-
-# this will change soon to be data driven and give a clearer estimate
-def model_param_count(name: str) -> int:
-    pcount = {
-        "togethercomputer/RedPajama-INCITE-7B-Chat": 6857302016,
-        "togethercomputer/RedPajama-INCITE-7B-Base": 6857302016,
-        "togethercomputer/RedPajama-INCITE-7B-Instruct": 6857302016,
-        "togethercomputer/RedPajama-INCITE-Chat-3B-v1": 2775864320,
-        "togethercomputer/RedPajama-INCITE-Base-3B-v1": 2775864320,
-        "togethercomputer/RedPajama-INCITE-Instruct-3B-v1": 2775864320,
-        "togethercomputer/Pythia-Chat-Base-7B": 6857302016,
-        "togethercomputer/llama-2-7b": 6738415616,
-        "togethercomputer/llama-2-7b-chat": 6738415616,
-        "togethercomputer/llama-2-13b": 13015864320,
-        "togethercomputer/llama-2-13b-chat": 13015864320,
-        "togethercomputer/LLaMA-2-7B-32K": 6738415616,
-        "togethercomputer/Llama-2-7B-32K-Instruct": 6738415616,
-        "togethercomputer/CodeLlama-7b": 6738546688,
-        "togethercomputer/CodeLlama-7b-Python": 6738546688,
-        "togethercomputer/CodeLlama-7b-Instruct": 6738546688,
-        "togethercomputer/CodeLlama-13b": 13016028160,
-        "togethercomputer/CodeLlama-13b-Python": 13016028160,
-        "togethercomputer/CodeLlama-13b-Instruct": 13016028160,
-        "togethercomputer/llama-2-70b": 68976648192,
-        "togethercomputer/llama-2-70b-chat": 68976648192,
-    }
-    try:
-        return pcount[name]
-    except Exception:
-        return 0
-=======
 from together.utils import (
     create_get_request,
     create_post_request,
     get_logger,
     response_to_dict,
 )
->>>>>>> 4de942e9
-
+
+pp = pprint.PrettyPrinter(indent=4)
 
 logger = get_logger(str(__name__))
 
@@ -87,13 +48,8 @@
         adjusted_inputs = False
 
         if n_epochs is None or n_epochs < 1:
-<<<<<<< HEAD
             n_epochs = 1
             adjusted_inputs = True
-=======
-            logger.critical("The number of epochs must be specified")
-            raise ValueError("n_epochs is required")
->>>>>>> 4de942e9
 
         # Validate parameters
         if n_checkpoints is None:
@@ -200,48 +156,21 @@
                     print(training_file_feedback)
                     exit()
 
+        if confirm_inputs:
+            if adjusted_inputs:
+                print(
+                    "Note: Some hyperparameters have been adjusted with their minimum/maximum values for a given model."
+                )
+            print("Job creation details:")
+            pp.pprint(parameter_payload)
+            confirm_response = input("\nDo you want to submit the job? [y/N]")
+            if "y" not in confirm_response.lower():
+                return {"status": "job not submitted"}
+                
         # Send POST request to SUBMIT FINETUNE JOB
-<<<<<<< HEAD
-        # HTTP headers for authorization
-        headers = {
-            "Authorization": f"Bearer {together.api_key}",
-            "Content-Type": "application/json",
-            "User-Agent": together.user_agent,
-        }
-        try:
-            if confirm_inputs:
-                if adjusted_inputs:
-                    print(
-                        "Note: Some hyperparameters have been adjusted with their minimum/maximum values for a given model."
-                    )
-                print("Job creation details:")
-                pp.pprint(parameter_payload)
-                confirm_response = input("\nDo you want to submit the job? [y/N]")
-                if "y" in confirm_response.lower():
-                    pass
-                else:
-                    return {"status": "job not submitted"}
-
-            response = requests.post(
-                together.api_base_finetune, headers=headers, json=parameter_payload
-            )
-            response.raise_for_status()
-        except requests.exceptions.RequestException as e:
-            logger.critical(f"Response error raised: {e}")
-            raise together.ResponseError(e)
-
-        try:
-            response_json = dict(response.json())
-        except Exception as e:
-            logger.critical(
-                f"JSON Error raised: {e}\nResponse status code = {response.status_code}"
-            )
-            raise together.JSONError(e, http_status=response.status_code)
-=======
         response = create_post_request(
             together.api_base_finetune, json=parameter_payload
         )
->>>>>>> 4de942e9
 
         return response_to_dict(response)
 
