--- conflicted
+++ resolved
@@ -2,11 +2,7 @@
 
 import re
 from pathlib import Path
-<<<<<<< HEAD
-from typing import List, Literal, Union
-=======
-from typing import Dict, List, Literal
->>>>>>> fbc32eaf
+from typing import List, Literal, Union, Literal
 
 from rich import print as rprint
 
