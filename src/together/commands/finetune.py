--- conflicted
+++ resolved
@@ -295,12 +295,7 @@
         # fp16=not args.fp32,
         # checkpoint_steps=args.checkpoint_steps,
         suffix=args.suffix,
-<<<<<<< HEAD
-        wandb_api_key=args.wandb_api_key if not args.no_wandb_api_key else None,
         estimate_price=args.estimate_price,
-=======
-        # wandb_api_key=args.wandb_api_key if not args.no_wandb_api_key else None,
->>>>>>> 20cddc3b
     )
 
     print(json.dumps(response, indent=4))
