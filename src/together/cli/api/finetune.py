--- conflicted
+++ resolved
@@ -64,15 +64,10 @@
     required=True,
     help="Training file ID from Files API",
 )
-@click.option("--model", "-m", type=str, required=True, help="Base model name")
+@click.option("--model", "-m", type=str, help="Base model name")
 @click.option(
     "--n-epochs", "-ne", type=int, default=1, help="Number of epochs to train for"
 )
-<<<<<<< HEAD
-=======
-@click.option("--model", type=str, help="Base model name")
-@click.option("--n-epochs", type=int, default=1, help="Number of epochs to train for")
->>>>>>> ea39fb57
 @click.option(
     "--validation-file", type=str, default="", help="Validation file ID from Files API"
 )
