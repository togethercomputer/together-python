from __future__ import annotations

import json
from datetime import datetime, timezone
from textwrap import wrap
from typing import Any, Literal
import re

import click
from click.core import ParameterSource  # type: ignore[attr-defined]
from rich import print as rprint
from tabulate import tabulate

from together import Together
from together.cli.api.utils import BOOL_WITH_AUTO, INT_WITH_MAX
from together.utils import (
    finetune_price_to_dollars,
    log_warn,
    log_warn_once,
    parse_timestamp,
    format_timestamp,
)
from together.types.finetune import (
    DownloadCheckpointType,
    FinetuneTrainingLimits,
    FinetuneEventType,
)


_CONFIRMATION_MESSAGE = (
    "You are about to create a fine-tuning job. "
    "The cost of your job will be determined by the model size, the number of tokens "
    "in the training file, the number of tokens in the validation file, the number of epochs, and "
    "the number of evaluations. Visit https://www.together.ai/pricing to get a price estimate.\n"
    "You can pass `-y` or `--confirm` to your command to skip this message.\n\n"
    "Do you want to proceed?"
)


class DownloadCheckpointTypeChoice(click.Choice):
    def __init__(self) -> None:
        super().__init__([ct.value for ct in DownloadCheckpointType])

    def convert(
        self, value: str, param: click.Parameter | None, ctx: click.Context | None
    ) -> DownloadCheckpointType:
        value = super().convert(value, param, ctx)
        return DownloadCheckpointType(value)


@click.group(name="fine-tuning")
@click.pass_context
def fine_tuning(ctx: click.Context) -> None:
    """Fine-tunes API commands"""
    pass


@fine_tuning.command()
@click.pass_context
@click.option(
    "--training-file", type=str, required=True, help="Training file ID from Files API"
)
@click.option("--model", type=str, required=True, help="Base model name")
@click.option("--n-epochs", type=int, default=1, help="Number of epochs to train for")
@click.option(
    "--validation-file", type=str, default="", help="Validation file ID from Files API"
)
@click.option("--n-evals", type=int, default=0, help="Number of evaluation loops")
@click.option(
    "--n-checkpoints", type=int, default=1, help="Number of checkpoints to save"
)
@click.option("--batch-size", type=INT_WITH_MAX, default="max", help="Train batch size")
@click.option("--learning-rate", type=float, default=1e-5, help="Learning rate")
@click.option(
    "--min-lr-ratio",
    type=float,
    default=0.0,
    help="The ratio of the final learning rate to the peak learning rate",
)
@click.option(
    "--warmup-ratio",
    type=float,
    default=0.0,
    help="Warmup ratio for learning rate scheduler.",
)
@click.option(
    "--max-grad-norm",
    type=float,
    default=1.0,
    help="Max gradient norm to be used for gradient clipping. Set to 0 to disable.",
)
@click.option(
    "--weight-decay",
    type=float,
    default=0.0,
    help="Weight decay",
)
@click.option(
    "--lora/--no-lora",
    type=bool,
    default=True,
    help="Whether to use LoRA adapters for fine-tuning",
)
@click.option("--lora-r", type=int, default=8, help="LoRA adapters' rank")
@click.option("--lora-dropout", type=float, default=0, help="LoRA adapters' dropout")
@click.option("--lora-alpha", type=float, default=8, help="LoRA adapters' alpha")
@click.option(
    "--lora-trainable-modules",
    type=str,
    default="all-linear",
    help="Trainable modules for LoRA adapters. For example, 'all-linear', 'q_proj,v_proj'",
)
@click.option(
    "--training-method",
    type=click.Choice(["sft", "dpo"]),
    default="sft",
    help="Training method to use. Options: sft (supervised fine-tuning), dpo (Direct Preference Optimization)",
)
@click.option(
    "--dpo-beta",
    type=float,
    default=0.1,
    help="Beta parameter for DPO training (only used when '--training-method' is 'dpo')",
)
@click.option(
    "--suffix", type=str, default=None, help="Suffix for the fine-tuned model name"
)
@click.option("--wandb-api-key", type=str, default=None, help="Wandb API key")
@click.option("--wandb-base-url", type=str, default=None, help="Wandb base URL")
@click.option("--wandb-project-name", type=str, default=None, help="Wandb project name")
@click.option("--wandb-name", type=str, default=None, help="Wandb run name")
@click.option(
    "--confirm",
    "-y",
    type=bool,
    is_flag=True,
    default=False,
    help="Whether to skip the launch confirmation message",
)
@click.option(
    "--train-on-inputs",
    type=BOOL_WITH_AUTO,
    default="auto",
    help="Whether to mask the user messages in conversational data or prompts in instruction data. "
    "`auto` will automatically determine whether to mask the inputs based on the data format.",
)
@click.option(
    "--from-checkpoint",
    type=str,
    default=None,
    help="The checkpoint identifier to continue training from a previous fine-tuning job. "
    "The format: {$JOB_ID/$OUTPUT_MODEL_NAME}:{$STEP}. "
    "The step value is optional, without it the final checkpoint will be used.",
)
def create(
    ctx: click.Context,
    training_file: str,
    validation_file: str,
    model: str,
    n_epochs: int,
    n_evals: int,
    n_checkpoints: int,
    batch_size: int | Literal["max"],
    learning_rate: float,
    min_lr_ratio: float,
    warmup_ratio: float,
    max_grad_norm: float,
    weight_decay: float,
    lora: bool,
    lora_r: int,
    lora_dropout: float,
    lora_alpha: float,
    lora_trainable_modules: str,
    suffix: str,
    wandb_api_key: str,
    wandb_base_url: str,
    wandb_project_name: str,
    wandb_name: str,
    confirm: bool,
    train_on_inputs: bool | Literal["auto"],
<<<<<<< HEAD
    training_method: str,
    dpo_beta: float,
=======
    from_checkpoint: str,
>>>>>>> 271af982
) -> None:
    """Start fine-tuning"""
    client: Together = ctx.obj

    training_args: dict[str, Any] = dict(
        training_file=training_file,
        model=model,
        n_epochs=n_epochs,
        validation_file=validation_file,
        n_evals=n_evals,
        n_checkpoints=n_checkpoints,
        batch_size=batch_size,
        learning_rate=learning_rate,
        min_lr_ratio=min_lr_ratio,
        warmup_ratio=warmup_ratio,
        max_grad_norm=max_grad_norm,
        weight_decay=weight_decay,
        lora=lora,
        lora_r=lora_r,
        lora_dropout=lora_dropout,
        lora_alpha=lora_alpha,
        lora_trainable_modules=lora_trainable_modules,
        suffix=suffix,
        wandb_api_key=wandb_api_key,
        wandb_base_url=wandb_base_url,
        wandb_project_name=wandb_project_name,
        wandb_name=wandb_name,
        train_on_inputs=train_on_inputs,
<<<<<<< HEAD
        training_method=training_method,
        dpo_beta=dpo_beta,
=======
        from_checkpoint=from_checkpoint,
>>>>>>> 271af982
    )

    model_limits: FinetuneTrainingLimits = client.fine_tuning.get_model_limits(
        model=model
    )

    if lora:
        if model_limits.lora_training is None:
            raise click.BadParameter(
                f"LoRA fine-tuning is not supported for the model `{model}`"
            )

        default_values = {
            "lora_r": model_limits.lora_training.max_rank,
            "batch_size": model_limits.lora_training.max_batch_size,
            "learning_rate": 1e-3,
        }

        for arg in default_values:
            arg_source = ctx.get_parameter_source("arg")  # type: ignore[attr-defined]
            if arg_source == ParameterSource.DEFAULT:
                training_args[arg] = default_values[arg_source]

        if ctx.get_parameter_source("lora_alpha") == ParameterSource.DEFAULT:  # type: ignore[attr-defined]
            training_args["lora_alpha"] = training_args["lora_r"] * 2
    else:
        if model_limits.full_training is None:
            raise click.BadParameter(
                f"Full fine-tuning is not supported for the model `{model}`"
            )

        for param in ["lora_r", "lora_dropout", "lora_alpha", "lora_trainable_modules"]:
            param_source = ctx.get_parameter_source(param)  # type: ignore[attr-defined]
            if param_source != ParameterSource.DEFAULT:
                raise click.BadParameter(
                    f"You set LoRA parameter `{param}` for a full fine-tuning job. "
                    f"Please change the job type with --lora or remove `{param}` from the arguments"
                )

        batch_size_source = ctx.get_parameter_source("batch_size")  # type: ignore[attr-defined]
        if batch_size_source == ParameterSource.DEFAULT:
            training_args["batch_size"] = model_limits.full_training.max_batch_size

    if n_evals <= 0 and validation_file:
        log_warn(
            "Warning: You have specified a validation file but the number of evaluation loops is set to 0. No evaluations will be performed."
        )
    elif n_evals > 0 and not validation_file:
        raise click.BadParameter(
            "You have specified a number of evaluation loops but no validation file."
        )

    if confirm or click.confirm(_CONFIRMATION_MESSAGE, default=True, show_default=True):
        response = client.fine_tuning.create(
            **training_args,
            verbose=True,
        )

        report_string = f"Successfully submitted a fine-tuning job {response.id}"
        if response.created_at is not None:
            created_time = datetime.strptime(
                response.created_at, "%Y-%m-%dT%H:%M:%S.%f%z"
            )
            # created_at reports UTC time, we use .astimezone() to convert to local time
            formatted_time = created_time.astimezone().strftime("%m/%d/%Y, %H:%M:%S")
            report_string += f" at {formatted_time}"
        rprint(report_string)
    else:
        click.echo("No confirmation received, stopping job launch")


@fine_tuning.command()
@click.pass_context
def list(ctx: click.Context) -> None:
    """List fine-tuning jobs"""
    client: Together = ctx.obj

    response = client.fine_tuning.list()

    response.data = response.data or []

    # Use a default datetime for None values to make sure the key function always returns a comparable value
    epoch_start = datetime.fromtimestamp(0, tz=timezone.utc)
    response.data.sort(key=lambda x: parse_timestamp(x.created_at or "") or epoch_start)

    display_list = []
    for i in response.data:
        display_list.append(
            {
                "Fine-tune ID": i.id,
                "Model Output Name": "\n".join(wrap(i.output_name or "", width=30)),
                "Status": i.status,
                "Created At": i.created_at,
                "Price": f"""${finetune_price_to_dollars(
                    float(str(i.total_price))
                )}""",  # convert to string for mypy typing
            }
        )
    table = tabulate(display_list, headers="keys", tablefmt="grid", showindex=True)

    click.echo(table)


@fine_tuning.command()
@click.pass_context
@click.argument("fine_tune_id", type=str, required=True)
def retrieve(ctx: click.Context, fine_tune_id: str) -> None:
    """Retrieve fine-tuning job details"""
    client: Together = ctx.obj

    response = client.fine_tuning.retrieve(fine_tune_id)

    # remove events from response for cleaner output
    response.events = None

    click.echo(json.dumps(response.model_dump(exclude_none=True), indent=4))


@fine_tuning.command()
@click.pass_context
@click.argument("fine_tune_id", type=str, required=True)
@click.option(
    "--quiet", is_flag=True, help="Do not prompt for confirmation before cancelling job"
)
def cancel(ctx: click.Context, fine_tune_id: str, quiet: bool = False) -> None:
    """Cancel fine-tuning job"""
    client: Together = ctx.obj
    if not quiet:
        confirm_response = input(
            "You will be billed for any completed training steps upon cancellation. "
            f"Do you want to cancel job {fine_tune_id}? [y/N]"
        )
        if "y" not in confirm_response.lower():
            click.echo({"status": "Cancel not submitted"})
            return
    response = client.fine_tuning.cancel(fine_tune_id)

    click.echo(json.dumps(response.model_dump(exclude_none=True), indent=4))


@fine_tuning.command()
@click.pass_context
@click.argument("fine_tune_id", type=str, required=True)
def list_events(ctx: click.Context, fine_tune_id: str) -> None:
    """List fine-tuning events"""
    client: Together = ctx.obj

    response = client.fine_tuning.list_events(fine_tune_id)

    response.data = response.data or []

    display_list = []
    for i in response.data:
        display_list.append(
            {
                "Message": "\n".join(wrap(i.message or "", width=50)),
                "Type": i.type,
                "Created At": parse_timestamp(i.created_at or ""),
                "Hash": i.hash,
            }
        )
    table = tabulate(display_list, headers="keys", tablefmt="grid", showindex=True)

    click.echo(table)


@fine_tuning.command()
@click.pass_context
@click.argument("fine_tune_id", type=str, required=True)
def list_checkpoints(ctx: click.Context, fine_tune_id: str) -> None:
    """List available checkpoints for a fine-tuning job"""
    client: Together = ctx.obj

    checkpoints = client.fine_tuning.list_checkpoints(fine_tune_id)

    display_list = []
    for checkpoint in checkpoints:
        display_list.append(
            {
                "Type": checkpoint.type,
                "Timestamp": format_timestamp(checkpoint.timestamp),
                "Name": checkpoint.name,
            }
        )

    if display_list:
        click.echo(f"Job {fine_tune_id} contains the following checkpoints:")
        table = tabulate(display_list, headers="keys", tablefmt="grid")
        click.echo(table)
        click.echo("\nTo download a checkpoint, use `together fine-tuning download`")
    else:
        click.echo(f"No checkpoints found for job {fine_tune_id}")


@fine_tuning.command()
@click.pass_context
@click.argument("fine_tune_id", type=str, required=True)
@click.option(
    "--output_dir",
    type=click.Path(exists=True, file_okay=False, resolve_path=True),
    required=False,
    default=None,
    help="Output directory",
)
@click.option(
    "--checkpoint-step",
    type=int,
    required=False,
    default=None,
    help="Download fine-tuning checkpoint. Defaults to latest.",
)
@click.option(
    "--checkpoint-type",
    type=DownloadCheckpointTypeChoice(),
    required=False,
    default=DownloadCheckpointType.DEFAULT.value,
    help="Specifies checkpoint type. 'merged' and 'adapter' options work only for LoRA jobs.",
)
def download(
    ctx: click.Context,
    fine_tune_id: str,
    output_dir: str,
    checkpoint_step: int | None,
    checkpoint_type: DownloadCheckpointType,
) -> None:
    """Download fine-tuning checkpoint"""
    client: Together = ctx.obj

    response = client.fine_tuning.download(
        fine_tune_id,
        output=output_dir,
        checkpoint_step=checkpoint_step,
        checkpoint_type=checkpoint_type,
    )

    click.echo(json.dumps(response.model_dump(exclude_none=True), indent=4))<|MERGE_RESOLUTION|>--- conflicted
+++ resolved
@@ -178,12 +178,9 @@
     wandb_name: str,
     confirm: bool,
     train_on_inputs: bool | Literal["auto"],
-<<<<<<< HEAD
     training_method: str,
     dpo_beta: float,
-=======
     from_checkpoint: str,
->>>>>>> 271af982
 ) -> None:
     """Start fine-tuning"""
     client: Together = ctx.obj
@@ -212,12 +209,9 @@
         wandb_project_name=wandb_project_name,
         wandb_name=wandb_name,
         train_on_inputs=train_on_inputs,
-<<<<<<< HEAD
         training_method=training_method,
         dpo_beta=dpo_beta,
-=======
         from_checkpoint=from_checkpoint,
->>>>>>> 271af982
     )
 
     model_limits: FinetuneTrainingLimits = client.fine_tuning.get_model_limits(
