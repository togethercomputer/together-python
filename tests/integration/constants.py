--- conflicted
+++ resolved
@@ -1,10 +1,5 @@
 completion_test_model_list = [
-<<<<<<< HEAD
-    "meta-llama/Llama-2-7b-hf",
-    "meta-llama/Llama-3-8b-hf",
-=======
     "mistralai/Mistral-7B-v0.1",
->>>>>>> b9ea0bb7
 ]
 chat_test_model_list = []
 embedding_test_model_list = []
