--- conflicted
+++ resolved
@@ -44,11 +44,8 @@
     { version = ">=1.23.5", python = "<3.12" },
     { version = ">=1.26.0", python = ">=3.12" },
 ]
-<<<<<<< HEAD
 aiohttp-retry = "^2.9.1"
-=======
 pillow = "^11.1.0"
->>>>>>> 68aa34d0
 
 [tool.poetry.group.quality]
 optional = true
